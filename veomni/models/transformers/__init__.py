--- conflicted
+++ resolved
@@ -20,16 +20,7 @@
 ALL_ATTENTION_FUNCTIONS.register("flash_attention_2", flash_attention_forward)
 ALL_ATTENTION_FUNCTIONS.register("flash_attention_3", flash_attention_3_forward)
 
-<<<<<<< HEAD
-from . import deepseek_v3, flux, llama, qwen2, qwen2_vl, qwen3, qwen3_moe, wan
-=======
->>>>>>> 1df6a77f
+from . import deepseek_v3, flux, llama, qwen2, qwen2_vl, qwen3, qwen3_moe, wan, wan2_2
 
-from . import deepseek_v3, llama, qwen2, qwen2_vl, qwen3, qwen3_moe, wan, flux, wan2_2
 
-<<<<<<< HEAD
-__all__ = ["qwen2_vl", "deepseek_v3", "qwen2", "llama", "qwen3", "qwen3_moe", "wan", "flux"]
-=======
-
-__all__ = ["qwen2_vl", "deepseek_v3", "qwen2", "llama", "qwen3", "qwen3_moe", "wan", "flux", "wan2_2"]
->>>>>>> 1df6a77f
+__all__ = ["qwen2_vl", "deepseek_v3", "qwen2", "llama", "qwen3", "qwen3_moe", "wan", "flux", "wan2_2"]